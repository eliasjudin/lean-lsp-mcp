--- conflicted
+++ resolved
@@ -495,19 +495,11 @@
         goal_start = client.get_goal(rel_path, line - 1, column_start)
         check_lsp_response(goal_start, "get_goal", allow_none=True)
         goal_end = client.get_goal(rel_path, line - 1, column_end)
-<<<<<<< HEAD
         return GoalState(
             line_context=line_context,
             goals_before=extract_goals_list(goal_start),
             goals_after=extract_goals_list(goal_end),
         )
-=======
-        check_lsp_response(goal_end, "get_goal", allow_none=True)
-        before = format_goal(goal_start, None)
-        after = format_goal(goal_end, None)
-        goals = f"{before} → {after}" if before != after else after
-        return GoalState(line_context=line_context, goals=goals)
->>>>>>> 92dc4952
     else:
         goal_result = client.get_goal(rel_path, line - 1, column - 1)
         check_lsp_response(goal_result, "get_goal", allow_none=True)
@@ -788,12 +780,7 @@
             filtered_diag = filter_diagnostics_by_position(diag, line - 1, None)
             # Use the snippet text length without any trailing newline for the column
             goal_result = client.get_goal(rel_path, line - 1, len(snippet_str))
-<<<<<<< HEAD
             goals = extract_goals_list(goal_result)
-=======
-            check_lsp_response(goal_result, "get_goal", allow_none=True)
-            goal_state = format_goal(goal_result, None)
->>>>>>> 92dc4952
             results.append(
                 AttemptResult(
                     snippet=snippet_str,
